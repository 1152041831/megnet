--- conflicted
+++ resolved
@@ -67,13 +67,7 @@
         before_fit_file = glob.glob("./val_mae*.hdf5")
         self.model.fit_generator(self.train_gen, steps_per_epoch=1, epochs=1, callbacks=callbacks, verbose=0)
         after_fit_file = glob.glob("./val_mae*.hdf5")
-<<<<<<< HEAD
-        result = captured_output.getvalue()
-        self.assertIn("Train MAE", result)
-        self.assertIn("Test MAE", result)
 
-=======
->>>>>>> 1281da4f
         self.assertEqual(len(before_fit_file), 0)
         self.assertEqual(len(after_fit_file), 1)
         os.remove(after_fit_file[0])
